use clap::Parser;
use inotify::{EventMask, Inotify, WatchMask};
use once_cell::sync::OnceCell;
use std::fs::File;
use std::io::BufRead;
use std::net::{SocketAddr, TcpListener, TcpStream};
use std::os::unix::{fs::MetadataExt, io::AsRawFd, prelude::RawFd};
use std::path::{Path, PathBuf};
use std::sync::atomic::{AtomicU64, Ordering};
use std::sync::{Arc, Mutex};
use std::thread::Thread;
use tracing::*;

#[derive(Parser)]
struct Opts {
    /// The file which will be broadcast to all clients
    path: PathBuf,
    /// The port number on which to listen for new connections
    #[clap(long, short)]
    port: u16,
<<<<<<< HEAD
    /// By default tailsrv will quit when the underlying file is moved/deleted,
    /// causing any attached clients to be disconnected.  This option causes
    /// it to continue to run.
    #[clap(long)]
    linger_after_file_is_gone: bool,
=======
    #[cfg(feature = "tracing-journald")]
    /// Send traces to journald instead of the terminal.
    #[clap(long)]
    journald: bool,
>>>>>>> 74a8ca90
}

type Result<T, E = Box<dyn std::error::Error>> = std::result::Result<T, E>;

static FILE_LENGTH: AtomicU64 = AtomicU64::new(0);
static FILE_FD: OnceCell<RawFd> = OnceCell::new();

fn main() -> Result<()> {
    let opts = Opts::parse();

    #[cfg(feature = "tracing-journald")]
    if opts.journald {
        use tracing_subscriber::prelude::*;
        tracing_subscriber::registry()
            .with(tracing_journald::layer()?)
            .init()
    } else {
        tracing_subscriber::fmt::init();
    }
    #[cfg(not(feature = "tracing-journald"))]
    tracing_subscriber::fmt::init();

    // Bind the listener first, so clients can start connecting immediately.
    // It's fine for them to connect even before the file exists; of course,
    // they won't recieve any data until it _does_ exist.
    let threads = bind_listener(opts.port)?;
    let wake_all_clients = || {
        for t in threads.lock().unwrap().iter() {
            t.unpark();
        }
    };

    // Now we wait until the file exists
    let file = wait_for_file(&opts.path)?;

    // Initialise tailsrv's state
    FILE_FD
        .set(file.as_raw_fd())
        .map_err(|_| "Set FILE_FD twice")?;

    let file_len = file.metadata()?.len();
    FILE_LENGTH.store(file_len, Ordering::SeqCst);
    info!("Initial file size: {}kB", file_len / 1024);

<<<<<<< HEAD
    // Wake up any clients who were waiting for the file to exist
    wake_all_clients();

    // Set up the inotify watch
    let mut inotify = Inotify::init()?;
    inotify.add_watch(
        &opts.path,
        WatchMask::MODIFY | WatchMask::MOVE_SELF | WatchMask::ATTRIB,
    )?;
    info!("Created an inotify watch");
=======
        let threads2 = threads.clone();
        let file_fd = file.as_raw_fd();
        std::thread::spawn(move || listen_for_clients(listener, threads2, file_fd));
        info!("Handling client connections");
        #[cfg(feature = "sd-notify")]
        sd_notify::notify(true, &[sd_notify::NotifyState::Ready])?;
    }
>>>>>>> 74a8ca90

    // Monitor the file and wake up clients when it changes
    loop {
        let mut buf = [0; 1024];
        let events = inotify.read_events_blocking(&mut buf).unwrap();
        for ev in events {
            if ev.mask.intersects(EventMask::MOVE_SELF) {
                info!("File was moved");
                if !opts.linger_after_file_is_gone {
                    std::process::exit(0);
                }
            } else if ev.mask.intersects(EventMask::ATTRIB) {
                // The DELETE_SELF event only occurs when the file is unlinked and all FDs are
                // closed.  Since tailsrv itself keeps an FD open, this means we never recieve
                // DELETE_SELF events.  Instead we have to rely on the ATTRIB event which occurs
                // when the user unlinks the file (and at other times too).
                if file.metadata()?.nlink() == 0 {
                    info!("File was deleted");
                    if !opts.linger_after_file_is_gone {
                        std::process::exit(0);
                    }
                }
            } else if ev.mask.contains(EventMask::MODIFY) {
                let file_len = file.metadata().unwrap().len();
                debug!("New file size: {}", file_len);
                FILE_LENGTH.store(file_len, Ordering::SeqCst);
                wake_all_clients();
            } else {
                warn!("Unknown inotify event: {ev:?}");
            }
        }
    }
}

/// Bind the socket and start listening for client connections
fn bind_listener(port: u16) -> Result<Arc<Mutex<Vec<Thread>>>> {
    let listen_addr = SocketAddr::new([0, 0, 0, 0].into(), port);
    let _g = info_span!("listener", addr = %listen_addr).entered();

    let threads: Arc<Mutex<Vec<Thread>>> = Arc::new(Mutex::new(vec![]));

    let listener = TcpListener::bind(&listen_addr)?;
    info!("Bound socket");

    let threads2 = threads.clone();
    std::thread::spawn(move || listen_for_clients(listener, threads2));
    info!("Handling client connections");

    Ok(threads)
}

/// Wait until the file exists and open it.  If it already exists then this
/// returns immediately.  If not, we just poll every few seconds.  I don't
/// think it's important to be extremely promt here.
fn wait_for_file(path: &Path) -> Result<File> {
    let _g = info_span!("file", path = %path.display()).entered();
    let file = loop {
        match File::open(path) {
            Ok(f) => break f,
            Err(e) => match e.kind() {
                std::io::ErrorKind::NotFound => {
                    info!("Waiting for file to be created");
                    std::thread::sleep(std::time::Duration::from_secs(3))
                }
                _ => return Err(e.into()),
            },
        }
    };
    if !file.metadata()?.is_file() {
        return Err(format!("{}: Not a file", path.display()).into());
    }
    info!("Opened file");
    Ok(file)
}

fn listen_for_clients(listener: TcpListener, threads: Arc<Mutex<Vec<Thread>>>) {
    for conn in listener.incoming() {
        let conn = match conn {
            Ok(x) => x,
            Err(e) => {
                error!("Bad connection: {e}");
                continue;
            }
        };
        let threads2 = threads.clone();
        let join_handle = std::thread::spawn(move || {
            let _g = match conn.peer_addr() {
                Ok(addr) => info_span!("client", %addr).entered(),
                Err(e) => info_span!("client", no_addr = %e).entered(),
            };
            match handle_client(conn) {
                Ok(()) => (),
                Err(e) => error!("{e}"),
            }
            threads2
                .lock()
                .unwrap()
                .retain(|t| t.id() != std::thread::current().id());
            info!("Cleaned up the thread");
        });
        threads.lock().unwrap().push(join_handle.thread().clone());
    }
    error!("Listening socket was closed!");
    std::process::exit(1);
}

fn read_header(conn: &mut TcpStream) -> Result<i64> {
    // Read the header
    let mut buf = String::new();
    std::io::BufReader::new(conn).read_line(&mut buf)?;
    // TODO: timeout
    // TODO: length limit

    // Parse the header (it's just a signed int)
    let header: i64 = buf.as_str().trim().parse()?;

    // Resolve the header to a byte offset
    if header >= 0 {
        Ok(header)
    } else {
        let cur_len = FILE_LENGTH.load(Ordering::SeqCst);
        Ok(i64::try_from(cur_len)? + header)
    }
}

fn handle_client(mut conn: TcpStream) -> Result<()> {
    info!("Connected");
    // The first thing the client will do is send a header
    let mut offset = read_header(&mut conn)?;
    info!("Starting from offset {}", offset);
    loop {
        // How many bytes the client wants
        let file_len = FILE_LENGTH.load(Ordering::SeqCst) as usize;
        let wanted = file_len.saturating_sub(offset as usize);
        if wanted == 0 {
            // We're all caught-up.  Wait for new data to be written
            // to the file before continuing.
            debug!("Waiting for changes");
            std::thread::park();
        } else {
            let fd = match FILE_FD.get() {
                Some(x) => *x,
                None => {
                    error!(
                        "FILE_LENGTH is {file_len}, but FILE_FD isn't set yet.\
                        This is a bug."
                    );
                    continue;
                }
            };
            debug!("Sending {wanted} bytes from offset {offset}");
            if let Err(e) =
                nix::sys::sendfile::sendfile(conn.as_raw_fd(), fd, Some(&mut offset), wanted)
            {
                match std::io::Error::from(e).kind() {
                    std::io::ErrorKind::BrokenPipe | std::io::ErrorKind::ConnectionReset => {
                        // The client hung up
                        info!("Socket closed by other side");
                        return Ok(());
                    }
                    _ => return Err(e.into()),
                }
            }
        }
    }
}<|MERGE_RESOLUTION|>--- conflicted
+++ resolved
@@ -18,18 +18,15 @@
     /// The port number on which to listen for new connections
     #[clap(long, short)]
     port: u16,
-<<<<<<< HEAD
     /// By default tailsrv will quit when the underlying file is moved/deleted,
     /// causing any attached clients to be disconnected.  This option causes
     /// it to continue to run.
     #[clap(long)]
     linger_after_file_is_gone: bool,
-=======
+    /// Send traces to journald instead of the terminal.
     #[cfg(feature = "tracing-journald")]
-    /// Send traces to journald instead of the terminal.
     #[clap(long)]
     journald: bool,
->>>>>>> 74a8ca90
 }
 
 type Result<T, E = Box<dyn std::error::Error>> = std::result::Result<T, E>;
@@ -62,6 +59,10 @@
         }
     };
 
+    // We're ready to accept clients now; let systemd know it can start them
+    #[cfg(feature = "sd-notify")]
+    sd_notify::notify(true, &[sd_notify::NotifyState::Ready])?;
+
     // Now we wait until the file exists
     let file = wait_for_file(&opts.path)?;
 
@@ -74,7 +75,6 @@
     FILE_LENGTH.store(file_len, Ordering::SeqCst);
     info!("Initial file size: {}kB", file_len / 1024);
 
-<<<<<<< HEAD
     // Wake up any clients who were waiting for the file to exist
     wake_all_clients();
 
@@ -85,15 +85,6 @@
         WatchMask::MODIFY | WatchMask::MOVE_SELF | WatchMask::ATTRIB,
     )?;
     info!("Created an inotify watch");
-=======
-        let threads2 = threads.clone();
-        let file_fd = file.as_raw_fd();
-        std::thread::spawn(move || listen_for_clients(listener, threads2, file_fd));
-        info!("Handling client connections");
-        #[cfg(feature = "sd-notify")]
-        sd_notify::notify(true, &[sd_notify::NotifyState::Ready])?;
-    }
->>>>>>> 74a8ca90
 
     // Monitor the file and wake up clients when it changes
     loop {
